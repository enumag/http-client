--- conflicted
+++ resolved
@@ -188,21 +188,7 @@
      */
     public function define($dotStr, array $definition)
     {
-<<<<<<< HEAD
-        if (!($definition instanceof \ArrayAccess || is_array($definition))) {
-            throw new \InvalidArgumentException(
-                'Argument 2 passed to ' . get_class($this) . '::add must be an '
-                .'array or implement ArrayAccess'
-            );
-        }
-        
-        if (isset($this->shared[$dotStr]) && empty($definition['_shared'])) {
-            unset($this->shared[$dotStr]);
-        }
-        
-=======
         unset($this->shared[$dotStr]);
->>>>>>> a39054b9
         $this->definitions[$dotStr] = $definition;
         return $this;
     }
